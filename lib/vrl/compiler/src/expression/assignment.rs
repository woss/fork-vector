use crate::expression::{Expr, Literal, Resolved};
use crate::parser::{
    ast::{self, Ident},
    Node,
};
use crate::{Context, Expression, Path, Span, State, TypeDef, Value};
use diagnostic::{DiagnosticError, Label, Note};
use std::convert::TryFrom;
use std::fmt;

#[derive(Clone, PartialEq)]
pub struct Assignment {
    variant: Variant<Target, Expr>,
}

impl Assignment {
    pub(crate) fn new(
        node: Node<Variant<Node<ast::AssignmentTarget>, Node<Expr>>>,
        state: &mut State,
    ) -> Result<Self, Error> {
        let (span, variant) = node.take();

        match variant {
            Variant::Single { target, expr } => {
                let target_span = target.span();
                let expr_span = expr.span();
                let assignment_span = Span::new(target_span.start(), expr_span.start() - 1);
                let type_def = expr.type_def(state);

                // Fallible expressions require infallible assignment.
                if type_def.is_fallible() {
                    return Err(Error {
                        variant: ErrorVariant::FallibleAssignment(
                            target.to_string(),
                            expr.to_string(),
                        ),
                        span,
                        expr_span,
                        assignment_span,
                    });
                }

                // Single-target no-op assignments are useless.
                if matches!(target.as_ref(), ast::AssignmentTarget::Noop) {
                    return Err(Error {
                        variant: ErrorVariant::UnnecessaryNoop(target_span),
                        span,
                        expr_span,
                        assignment_span,
                    });
                }

                let expr = expr.into_inner();
                let target = Target::try_from(target.into_inner())?;
                let value = match &expr {
                    Expr::Literal(v) => Some(v.to_value()),
                    _ => None,
                };

                target.insert_type_def(state, type_def, value);

                let variant = Variant::Single {
                    target,
                    expr: Box::new(expr),
                };

                Ok(Self { variant })
            }

            Variant::Infallible { ok, err, expr } => {
                let ok_span = ok.span();
                let err_span = err.span();
                let expr_span = expr.span();
                let assignment_span = Span::new(ok_span.start(), err_span.end());
                let type_def = expr.type_def(state);

                // Infallible expressions do not need fallible assignment.
                if type_def.is_infallible() {
                    return Err(Error {
                        variant: ErrorVariant::InfallibleAssignment(
                            ok.to_string(),
                            expr.to_string(),
                            ok_span,
                            err_span,
                        ),
                        span,
                        expr_span,
                        assignment_span,
                    });
                }

                let ok_noop = matches!(ok.as_ref(), ast::AssignmentTarget::Noop);
                let err_noop = matches!(err.as_ref(), ast::AssignmentTarget::Noop);

                // Infallible-target no-op assignments are useless.
                if ok_noop && err_noop {
                    return Err(Error {
                        variant: ErrorVariant::UnnecessaryNoop(ok_span),
                        span,
                        expr_span,
                        assignment_span,
                    });
                }

                let expr = expr.into_inner();

                // "ok" target takes on the type definition of the value, but is
                // set to being infallible, as the error will be captured by the
                // "err" target.
                let ok = Target::try_from(ok.into_inner())?;
                let type_def = type_def.add_null().infallible();
                let value = match &expr {
                    Expr::Literal(v) => Some(v.to_value()),
                    _ => None,
                };

                ok.insert_type_def(state, type_def, value);

                // "err" target is assigned `null` or a string containing the
                // error message.
                let err = Target::try_from(err.into_inner())?;
                let type_def = TypeDef::new().bytes().add_null().infallible();

                err.insert_type_def(state, type_def, None);

                let variant = Variant::Infallible {
                    ok,
                    err,
                    expr: Box::new(expr),
                };

                Ok(Self { variant })
            }
        }
    }

    pub(crate) fn noop() -> Self {
        let target = Target::Noop;
        let expr = Box::new(Expr::Literal(Literal::Null));
        let variant = Variant::Single { target, expr };

        Self { variant }
    }
}

impl Expression for Assignment {
    fn resolve(&self, ctx: &mut Context) -> Resolved {
        self.variant.resolve(ctx)
    }

    fn type_def(&self, state: &State) -> TypeDef {
        self.variant.type_def(state)
    }
}

impl fmt::Display for Assignment {
    fn fmt(&self, f: &mut fmt::Formatter<'_>) -> fmt::Result {
        use Variant::*;

        match &self.variant {
            Single { target, expr } => write!(f, "{} = {}", target, expr),
            Infallible { ok, err, expr } => write!(f, "{}, {} = {}", ok, err, expr),
        }
    }
}

impl fmt::Debug for Assignment {
    fn fmt(&self, f: &mut fmt::Formatter<'_>) -> fmt::Result {
        use Variant::*;

        match &self.variant {
            Single { target, expr } => write!(f, "{:?} = {:?}", target, expr),
            Infallible { ok, err, expr } => write!(f, "Ok({:?}), Err({:?}) = {:?}", ok, err, expr),
        }
    }
}

// -----------------------------------------------------------------------------

#[derive(Clone, PartialEq, Eq, Hash)]
pub enum Target {
    Noop,
    Internal(Ident, Option<Path>),
    External(Option<Path>),
}

impl Target {
    fn insert_type_def(&self, state: &mut State, type_def: TypeDef, value: Option<Value>) {
        use Target::*;

        match self {
            Noop => {}
            Internal(ident, path) => {
                let td = match path {
                    None => type_def,
                    Some(path) => type_def.for_path(path.clone()),
                };

                let type_def = match state.variable(ident) {
                    None => td,
                    Some(&Details { ref type_def, .. }) => type_def.clone().merge(td),
                };

                let details = Details { type_def, value };

                state.insert_variable(ident.clone(), details);
            }

            External(path) => {
                let td = match path {
                    None => type_def,
                    Some(path) => type_def.for_path(path.clone()),
                };

                let type_def = match state.target() {
                    None => td,
                    Some(&Details { ref type_def, .. }) => type_def.clone().merge(td),
                };

                let details = Details { type_def, value };

                state.update_target(details);
            }
        }
    }

    fn insert(&self, value: Value, ctx: &mut Context) {
        use Target::*;

        match self {
            Noop => {}
            Internal(ident, path) => {
                // Get the provided path, or else insert into the variable
                // without any path appended and return early.
                let path = match path {
                    Some(path) => path,
                    None => return ctx.state_mut().insert_variable(ident.clone(), value),
                };

                // Update existing variable using the provided path, or create a
                // new value in the store.
                match ctx.state_mut().variable_mut(ident) {
                    Some(stored) => stored.insert_by_path(path, value),
                    None => ctx
                        .state_mut()
                        .insert_variable(ident.clone(), value.at_path(path)),
                }
            }

            External(path) => {
                let _ = ctx
                    .target_mut()
                    .insert(path.as_ref().unwrap_or(&Path::root()), value);
            }
        }
    }
}

impl fmt::Display for Target {
    fn fmt(&self, f: &mut fmt::Formatter<'_>) -> fmt::Result {
        use Target::*;

        match self {
            Noop => f.write_str("_"),
            Internal(ident, Some(path)) => write!(f, "{}{}", ident, path),
            Internal(ident, _) => ident.fmt(f),
            External(Some(path)) => path.fmt(f),
            External(_) => f.write_str("."),
        }
    }
}

impl fmt::Debug for Target {
    fn fmt(&self, f: &mut fmt::Formatter<'_>) -> fmt::Result {
        use Target::*;

        match self {
            Noop => f.write_str("Noop"),
            Internal(ident, Some(path)) => write!(f, "Internal({}{})", ident, path),
            Internal(ident, _) => write!(f, "Internal({})", ident),
            External(Some(path)) => write!(f, "External({})", path),
            External(_) => f.write_str("External(.)"),
        }
    }
}

impl TryFrom<ast::AssignmentTarget> for Target {
    type Error = Error;

    fn try_from(target: ast::AssignmentTarget) -> Result<Self, Error> {
        use Target::*;

        let target = match target {
            ast::AssignmentTarget::Noop => Noop,
            ast::AssignmentTarget::Query(query) => {
                let ast::Query { target, path } = query;

                let (target_span, target) = target.take();
                let (path_span, path) = path.take();

                let span = Span::new(target_span.start(), path_span.end());

                match target {
                    ast::QueryTarget::Internal(ident) => Internal(ident, Some(path.into())),
                    ast::QueryTarget::External => External(Some(path.into())),
                    _ => {
                        return Err(Error {
                            variant: ErrorVariant::InvalidTarget(span),
                            span,
                            expr_span: span,
                            assignment_span: span,
                        })
                    }
                }
            }
            ast::AssignmentTarget::Internal(ident, path) => Internal(ident, path.map(Into::into)),
            ast::AssignmentTarget::External(path) => External(path.map(Into::into)),
        };

        Ok(target)
    }
}

// -----------------------------------------------------------------------------

#[derive(Debug, Clone, PartialEq)]
pub enum Variant<T, U> {
    Single { target: T, expr: Box<U> },
    Infallible { ok: T, err: T, expr: Box<U> },
}

impl<U> Expression for Variant<Target, U>
where
    U: Expression + Clone,
{
    fn resolve(&self, ctx: &mut Context) -> Resolved {
        use Variant::*;

        let value = match self {
            Single { target, expr } => {
                let value = expr.resolve(ctx)?;
                target.insert(value.clone(), ctx);
                value
            }
            Infallible { ok, err, expr } => match expr.resolve(ctx) {
                Ok(value) => {
                    ok.insert(value.clone(), ctx);
                    err.insert(Value::Null, ctx);
                    value
                }
                Err(error) => {
                    ok.insert(Value::Null, ctx);
                    let value = Value::from(error.to_string());
                    err.insert(value.clone(), ctx);
                    value
                }
            },
        };

        Ok(value)
    }

    fn type_def(&self, state: &State) -> TypeDef {
        use Variant::*;

        match self {
            Single { expr, .. } => expr.type_def(state),
            Infallible { expr, .. } => expr.type_def(state).infallible(),
        }
    }
}

impl<T, U> fmt::Display for Variant<T, U>
where
    T: fmt::Display,
    U: fmt::Display,
{
    fn fmt(&self, f: &mut fmt::Formatter<'_>) -> fmt::Result {
        use Variant::*;

        match self {
            Single { target, expr } => write!(f, "{} = {}", target, expr),
            Infallible { ok, err, expr } => write!(f, "{}, {} = {}", ok, err, expr),
        }
    }
}

// -----------------------------------------------------------------------------

#[derive(Debug, Clone)]
pub(crate) struct Details {
    pub type_def: TypeDef,
    pub value: Option<Value>,
}

// -----------------------------------------------------------------------------

#[derive(Debug)]
pub struct Error {
    variant: ErrorVariant,
    span: Span,
    expr_span: Span,
    assignment_span: Span,
}

#[derive(thiserror::Error, Debug)]
pub enum ErrorVariant {
<<<<<<< HEAD
    #[error("useless no-op assignment")]
=======
    #[error("unnecessary no-op assignment")]
>>>>>>> 65ef0079
    UnnecessaryNoop(Span),

    #[error("unhandled fallible assignment")]
    FallibleAssignment(String, String),

    #[error("unnecessary error assignment")]
    InfallibleAssignment(String, String, Span, Span),

    #[error("invalid assignment target")]
    InvalidTarget(Span),
}

impl fmt::Display for Error {
    fn fmt(&self, f: &mut fmt::Formatter<'_>) -> fmt::Result {
        write!(f, "{:#}", self.variant)
    }
}

impl std::error::Error for Error {
    fn source(&self) -> Option<&(dyn std::error::Error + 'static)> {
        Some(&self.variant)
    }
}

impl DiagnosticError for Error {
    fn code(&self) -> usize {
        use ErrorVariant::*;

        match &self.variant {
            UnnecessaryNoop(..) => 640,
            FallibleAssignment(..) => 103,
            InfallibleAssignment(..) => 104,
            InvalidTarget(..) => 641,
        }
    }

    fn labels(&self) -> Vec<Label> {
        use ErrorVariant::*;

        match &self.variant {
            UnnecessaryNoop(target_span) => vec![
<<<<<<< HEAD
                Label::primary("this no-op assignment is useless", self.expr_span),
=======
                Label::primary("this no-op assignment has no effect", self.expr_span),
>>>>>>> 65ef0079
                Label::context("either assign to a path or variable here", *target_span),
                Label::context("or remove the assignment", self.assignment_span),
            ],
            FallibleAssignment(target, expr) => vec![
                Label::primary("this expression is fallible", self.expr_span),
                Label::context("update the expression to be infallible", self.expr_span),
                Label::context(
                    "or change this to an infallible assignment:",
                    self.assignment_span,
                ),
                Label::context(format!("{}, err = {}", target, expr), self.assignment_span),
            ],
            InfallibleAssignment(target, expr, ok_span, err_span) => vec![
                Label::primary("this error assignment is unnecessary", err_span),
<<<<<<< HEAD
                Label::context("because this expression cannot fail", self.expr_span),
=======
                Label::context("because this expression can't fail", self.expr_span),
>>>>>>> 65ef0079
                Label::context(format!("use: {} = {}", target, expr), ok_span),
            ],
            InvalidTarget(span) => vec![
                Label::primary("invalid assignment target", span),
                Label::context("use one of variable or path", span),
            ],
        }
    }

    fn notes(&self) -> Vec<Note> {
        use ErrorVariant::*;

        match &self.variant {
            FallibleAssignment(..) | InfallibleAssignment(..) => vec![Note::SeeErrorDocs],
            _ => vec![],
        }
    }
}<|MERGE_RESOLUTION|>--- conflicted
+++ resolved
@@ -405,11 +405,7 @@
 
 #[derive(thiserror::Error, Debug)]
 pub enum ErrorVariant {
-<<<<<<< HEAD
-    #[error("useless no-op assignment")]
-=======
     #[error("unnecessary no-op assignment")]
->>>>>>> 65ef0079
     UnnecessaryNoop(Span),
 
     #[error("unhandled fallible assignment")]
@@ -451,11 +447,7 @@
 
         match &self.variant {
             UnnecessaryNoop(target_span) => vec![
-<<<<<<< HEAD
-                Label::primary("this no-op assignment is useless", self.expr_span),
-=======
                 Label::primary("this no-op assignment has no effect", self.expr_span),
->>>>>>> 65ef0079
                 Label::context("either assign to a path or variable here", *target_span),
                 Label::context("or remove the assignment", self.assignment_span),
             ],
@@ -470,11 +462,7 @@
             ],
             InfallibleAssignment(target, expr, ok_span, err_span) => vec![
                 Label::primary("this error assignment is unnecessary", err_span),
-<<<<<<< HEAD
-                Label::context("because this expression cannot fail", self.expr_span),
-=======
                 Label::context("because this expression can't fail", self.expr_span),
->>>>>>> 65ef0079
                 Label::context(format!("use: {} = {}", target, expr), ok_span),
             ],
             InvalidTarget(span) => vec![
